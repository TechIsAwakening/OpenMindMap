import { useCallback, useEffect, useMemo, useRef, useState } from 'react'
import './App.css'

const LEVEL_SPACING = 220
const NODE_WIDTH = 220
const NODE_HEIGHT = 88
const GRID_SIZE = 40

const INITIAL_NODES = [
  { id: 'root', label: 'Ma carte mentale', parentId: null },
  { id: 'node-1', label: 'Idée clé #1', parentId: 'root' },
  { id: 'node-2', label: 'Idée clé #2', parentId: 'root' },
]

const nextIdFromInitial =
  INITIAL_NODES.reduce((acc, node) => {
    const match = node.id.match(/node-(\d+)/)
    if (!match) return acc
    return Math.max(acc, Number.parseInt(match[1], 10))
  }, 0) + 1

function computeLayout(nodes) {
  const rootNode = nodes.find((node) => node.parentId === null)
  if (!rootNode) return {}

  const childrenMap = new Map()
  nodes.forEach((node) => {
    if (node.parentId === null) return
    if (!childrenMap.has(node.parentId)) {
      childrenMap.set(node.parentId, [])
    }
    childrenMap.get(node.parentId)?.push(node)
  })

  const positions = {
    [rootNode.id]: {
      x: 0,
      y: 0,
      depth: 0,
      angleStart: 0,
      angleEnd: Math.PI * 2,
    },
  }

  const traverse = (nodeId, startAngle, endAngle, depth) => {
    const children = childrenMap.get(nodeId) ?? []
    const total = children.length
    if (total === 0) return

    children.forEach((child, index) => {
      const childStart = startAngle + ((endAngle - startAngle) * index) / total
      const childEnd = startAngle + ((endAngle - startAngle) * (index + 1)) / total
      const angle = (childStart + childEnd) / 2
      const radius = depth * LEVEL_SPACING

      positions[child.id] = {
        x: Math.cos(angle) * radius,
        y: Math.sin(angle) * radius,
        depth,
        angleStart: childStart,
        angleEnd: childEnd,
      }

      traverse(child.id, childStart, childEnd, depth + 1)
    })
  }

  traverse(rootNode.id, 0, Math.PI * 2, 1)
  return positions
}

function getBranchToDelete(nodes, selectedId) {
  const toDelete = new Set([selectedId])
  const stack = [selectedId]

  while (stack.length > 0) {
    const current = stack.pop()
    nodes
      .filter((node) => node.parentId === current)
      .forEach((child) => {
        if (!toDelete.has(child.id)) {
          toDelete.add(child.id)
          stack.push(child.id)
        }
      })
  }

  return toDelete
}

function IconPlus() {
  return (
    <svg viewBox="0 0 20 20" aria-hidden="true">
      <path d="M10 4v12M4 10h12" stroke="currentColor" strokeWidth="1.8" strokeLinecap="round" />
    </svg>
  )
}

function IconTrash() {
  return (
    <svg viewBox="0 0 20 20" aria-hidden="true">
      <path
        d="M4.5 6.5h11M8.5 3.5h3m-4 3v9m5-9v9m-8 0h11a1 1 0 0 1-1 1h-9a1 1 0 0 1-1-1z"
        stroke="currentColor"
        strokeWidth="1.4"
        strokeLinecap="round"
        strokeLinejoin="round"
      />
    </svg>
  )
}

function App() {
  const [nodes, setNodes] = useState(INITIAL_NODES)
  const [selectedId, setSelectedId] = useState('root')
  const [draftLabel, setDraftLabel] = useState(INITIAL_NODES[0].label)
  const [customPositions, setCustomPositions] = useState({})
  const [draggingNodeId, setDraggingNodeId] = useState(null)
  const [isGridSnappingEnabled, setIsGridSnappingEnabled] = useState(false)
  const idCounter = useRef(nextIdFromInitial)
  const svgRef = useRef(null)
<<<<<<< HEAD
  const panStateRef = useRef({
    isPanning: false,
    pointerId: null,
    last: { x: 0, y: 0 },
    moved: false,
  })
  const [viewTransform, setViewTransform] = useState({
    x: 0,
    y: 0,
    scale: 1,
  })
  const [isPanning, setIsPanning] = useState(false)
=======
  const dragStateRef = useRef(null)
>>>>>>> 41b73d88

  const rootNode = useMemo(
    () => nodes.find((node) => node.parentId === null) ?? null,
    [nodes],
  )

  useEffect(() => {
    if (!rootNode) return
    if (!nodes.some((node) => node.id === selectedId)) {
      setSelectedId(rootNode.id)
    }
  }, [nodes, rootNode, selectedId])

  const layoutPositions = useMemo(() => computeLayout(nodes), [nodes])
  const positions = useMemo(() => {
    const merged = {}
    nodes.forEach((node) => {
      const layout = layoutPositions[node.id]
      const custom = customPositions[node.id]
      if (layout && custom) {
        merged[node.id] = { ...layout, ...custom }
      } else if (layout) {
        merged[node.id] = layout
      } else if (custom) {
        merged[node.id] = custom
      }
    })
    return merged
  }, [customPositions, layoutPositions, nodes])
  const selectedNode = useMemo(() => {
    const node = nodes.find((item) => item.id === selectedId)
    return node ?? rootNode
  }, [nodes, selectedId, rootNode])

  useEffect(() => {
    if (selectedNode) {
      setDraftLabel(selectedNode.label)
    } else {
      setDraftLabel('')
    }
  }, [selectedNode?.id])

  const updateSelectedLabel = useCallback(
    (label) => {
      if (!selectedNode) return
      setDraftLabel(label)
      setNodes((prev) =>
        prev.map((node) =>
          node.id === selectedNode.id
            ? {
                ...node,
                label,
              }
            : node,
        ),
      )
    },
    [selectedNode],
  )

  const addChild = useCallback(() => {
    if (!selectedNode) return

    const newNode = {
      id: `node-${idCounter.current}`,
      label: '',
      parentId: selectedNode.id,
    }

    idCounter.current += 1
    setNodes((prev) => [...prev, newNode])
    setSelectedId(newNode.id)
    setDraftLabel('')
  }, [selectedNode])

  const removeSelectedBranch = useCallback(() => {
    if (!selectedNode || selectedNode.id === rootNode?.id) return

    const toDelete = getBranchToDelete(nodes, selectedNode.id)
    setNodes((prev) => prev.filter((node) => !toDelete.has(node.id)))
    setCustomPositions((prev) => {
      const next = { ...prev }
      let changed = false
      toDelete.forEach((id) => {
        if (id in next) {
          delete next[id]
          changed = true
        }
      })
      return changed ? next : prev
    })
    if (rootNode) {
      setSelectedId(rootNode.id)
    }
  }, [nodes, rootNode, selectedNode])

  const handleCanvasClick = useCallback(() => {
    if (panStateRef.current.moved) {
      panStateRef.current.moved = false
      return
    }
    if (rootNode) {
      setSelectedId(rootNode.id)
    }
  }, [rootNode])

  const getSvgPoint = useCallback((clientX, clientY) => {
    const svg = svgRef.current
    if (!svg) {
      return { x: clientX, y: clientY }
    }
    const rect = svg.getBoundingClientRect()
    const viewBox = svg.viewBox.baseVal
    const x = ((clientX - rect.left) / rect.width) * viewBox.width + viewBox.x
    const y = ((clientY - rect.top) / rect.height) * viewBox.height + viewBox.y
    return { x, y }
  }, [])

  const handlePointerDown = useCallback(
    (event) => {
      if (event.button !== 0) return

      const targetElement = event.target
      if (targetElement instanceof Element && targetElement.closest('[data-pan-stop="true"]')) {
        return
      }

      event.preventDefault()

      const svg = svgRef.current
      if (!svg) return

      panStateRef.current.isPanning = true
      panStateRef.current.pointerId = event.pointerId
      panStateRef.current.last = { x: event.clientX, y: event.clientY }
      panStateRef.current.moved = false
      setIsPanning(true)
      try {
        svg.setPointerCapture(event.pointerId)
      } catch (error) {
        // ignore capture errors
      }
    },
    [],
  )

  const handlePointerMove = useCallback(
    (event) => {
      if (!panStateRef.current.isPanning) return

      const svg = svgRef.current
      if (!svg) return

      const dx = event.clientX - panStateRef.current.last.x
      const dy = event.clientY - panStateRef.current.last.y
      if (dx === 0 && dy === 0) return

      const rect = svg.getBoundingClientRect()
      const viewBox = svg.viewBox.baseVal
      const scaleX = viewBox.width / rect.width
      const scaleY = viewBox.height / rect.height

      setViewTransform((prev) => ({
        x: prev.x + dx * scaleX,
        y: prev.y + dy * scaleY,
        scale: prev.scale,
      }))

      panStateRef.current.last = { x: event.clientX, y: event.clientY }
      panStateRef.current.moved = true
    },
    [],
  )

  const endPan = useCallback(() => {
    const svg = svgRef.current
    if (svg && panStateRef.current.pointerId !== null) {
      try {
        svg.releasePointerCapture(panStateRef.current.pointerId)
      } catch (error) {
        // ignore release errors
      }
    }
    panStateRef.current.isPanning = false
    panStateRef.current.pointerId = null
    panStateRef.current.last = { x: 0, y: 0 }
    setIsPanning(false)
  }, [])

  const handlePointerUp = useCallback(
    (event) => {
      if (!panStateRef.current.isPanning || event.pointerId !== panStateRef.current.pointerId) return
      endPan()
    },
    [endPan],
  )

  const handlePointerLeave = useCallback(() => {
    if (!panStateRef.current.isPanning) return
    endPan()
  }, [endPan])

  const handleWheel = useCallback(
    (event) => {
      const svg = svgRef.current
      if (!svg) return

      event.preventDefault()

      const point = getSvgPoint(event.clientX, event.clientY)

      setViewTransform((prev) => {
        const zoomIntensity = 0.0015
        const wheel = event.deltaY
        const scaleFactor = Math.exp(-wheel * zoomIntensity)
        const newScale = Math.min(Math.max(prev.scale * scaleFactor, 0.35), 3)

        const contentX = (point.x - prev.x) / prev.scale
        const contentY = (point.y - prev.y) / prev.scale

        return {
          scale: newScale,
          x: point.x - contentX * newScale,
          y: point.y - contentY * newScale,
        }
      })
    },
    [getSvgPoint],
  )

  const handleNodeKeyDown = useCallback(
    (event) => {
      if (event.key === 'Enter' || event.key === 'Tab') {
        event.preventDefault()
        addChild()
      }
      if ((event.metaKey || event.ctrlKey) && event.key.toLowerCase() === 'backspace') {
        event.preventDefault()
        removeSelectedBranch()
      }
    },
    [addChild, removeSelectedBranch],
  )

  const convertPointerToSvgPoint = useCallback((event) => {
    const svgElement = svgRef.current
    if (!svgElement) return null
    const point = svgElement.createSVGPoint()
    point.x = event.clientX
    point.y = event.clientY
    const ctm = svgElement.getScreenCTM()
    if (!ctm) return null
    const transformed = point.matrixTransform(ctm.inverse())
    return { x: transformed.x, y: transformed.y }
  }, [])

  const snapPosition = useCallback(
    (x, y) => {
      if (!isGridSnappingEnabled) {
        return { x, y }
      }
      const snappedX = Math.round(x / GRID_SIZE) * GRID_SIZE
      const snappedY = Math.round(y / GRID_SIZE) * GRID_SIZE
      return { x: snappedX, y: snappedY }
    },
    [isGridSnappingEnabled],
  )

  const handleNodePointerDown = useCallback(
    (event, node) => {
      event.stopPropagation()
      if (event.button !== 0) return
      setSelectedId(node.id)

      if (node.id === rootNode?.id) {
        return
      }

      if (event.target instanceof Element && event.target.closest('[data-no-drag="true"]')) {
        return
      }

      const nodePosition = positions[node.id]
      if (!nodePosition) return
      const svgPoint = convertPointerToSvgPoint(event)
      if (!svgPoint) return

      dragStateRef.current = {
        nodeId: node.id,
        pointerId: event.pointerId,
        startPointer: svgPoint,
        startPosition: { x: nodePosition.x, y: nodePosition.y },
      }

      setDraggingNodeId(node.id)
      event.currentTarget.setPointerCapture?.(event.pointerId)
      event.preventDefault()
    },
    [convertPointerToSvgPoint, positions, rootNode],
  )

  const handleNodePointerMove = useCallback(
    (event) => {
      const dragState = dragStateRef.current
      if (!dragState || dragState.pointerId !== event.pointerId) {
        return
      }

      const svgPoint = convertPointerToSvgPoint(event)
      if (!svgPoint) return

      event.stopPropagation()
      event.preventDefault()

      const deltaX = svgPoint.x - dragState.startPointer.x
      const deltaY = svgPoint.y - dragState.startPointer.y
      const nextPosition = snapPosition(
        dragState.startPosition.x + deltaX,
        dragState.startPosition.y + deltaY,
      )

      setCustomPositions((prev) => {
        const previous = prev[dragState.nodeId]
        if (previous && previous.x === nextPosition.x && previous.y === nextPosition.y) {
          return prev
        }
        return {
          ...prev,
          [dragState.nodeId]: nextPosition,
        }
      })
    },
    [convertPointerToSvgPoint, snapPosition],
  )

  const endDragging = useCallback(() => {
    dragStateRef.current = null
    setDraggingNodeId(null)
  }, [])

  const handleNodePointerUp = useCallback(
    (event) => {
      const dragState = dragStateRef.current
      if (!dragState || dragState.pointerId !== event.pointerId) {
        return
      }

      event.stopPropagation()
      event.preventDefault()
      event.currentTarget.releasePointerCapture?.(event.pointerId)
      endDragging()
    },
    [endDragging],
  )

  const handleNodePointerCancel = useCallback(
    (event) => {
      const dragState = dragStateRef.current
      if (!dragState || dragState.pointerId !== event.pointerId) {
        return
      }
      event.currentTarget.releasePointerCapture?.(event.pointerId)
      endDragging()
    },
    [endDragging],
  )

  useEffect(() => {
    setCustomPositions((prev) => {
      const validIds = new Set(nodes.map((node) => node.id))
      let changed = false
      const next = {}
      Object.entries(prev).forEach(([id, value]) => {
        if (validIds.has(id)) {
          next[id] = value
        } else {
          changed = true
        }
      })
      return changed ? next : prev
    })
  }, [nodes])

  return (
    <div className="app">
<<<<<<< HEAD
      <div className="canvas-wrapper" onClick={handleCanvasClick}>
        <svg
          ref={svgRef}
          className={`mindmap-canvas ${isPanning ? 'is-panning' : ''}`}
          viewBox="-720 -480 1440 960"
          onPointerDown={handlePointerDown}
          onPointerMove={handlePointerMove}
          onPointerUp={handlePointerUp}
          onPointerLeave={handlePointerLeave}
          onPointerCancel={handlePointerLeave}
          onWheel={handleWheel}
        >
=======
      <div className={`canvas-wrapper ${isGridSnappingEnabled ? 'with-grid' : ''}`} onClick={handleCanvasClick}>
        <svg ref={svgRef} className="mindmap-canvas" viewBox="-720 -480 1440 960">
>>>>>>> 41b73d88
          <defs>
            <filter id="node-shadow" x="-20%" y="-20%" width="140%" height="140%">
              <feDropShadow dx="0" dy="14" stdDeviation="14" floodColor="rgba(15, 23, 42, 0.22)" />
            </filter>
          </defs>
<<<<<<< HEAD
          <g transform={`translate(${viewTransform.x} ${viewTransform.y})`}>
            <g transform={`scale(${viewTransform.scale})`}>
              {nodes
                .filter((node) => node.parentId !== null)
                .map((node) => {
                  const parentPos = node.parentId ? positions[node.parentId] : null
                  const nodePos = positions[node.id]
                  if (!parentPos || !nodePos) return null

                  return (
                    <line
                      key={`line-${node.id}`}
                      x1={parentPos.x}
                      y1={parentPos.y}
                      x2={nodePos.x}
                      y2={nodePos.y}
                      className="mindmap-connection"
                    />
                  )
                })}

              {nodes.map((node) => {
                const nodePos = positions[node.id]
                if (!nodePos) return null
                const isSelected = node.id === selectedNode?.id
                const isRoot = node.id === rootNode?.id
                const displayLabel = node.label.trim().length > 0 ? node.label : 'Nommez cette idée'

                return (
                  <g
                    key={node.id}
                    transform={`translate(${nodePos.x}, ${nodePos.y})`}
                    className="mindmap-node"
                    data-pan-stop="true"
                    onClick={(event) => {
                      event.stopPropagation()
                      setSelectedId(node.id)
                    }}
                  >
                    {isSelected && (
                      <foreignObject
                        x={-110}
                        y={-NODE_HEIGHT / 2 - 56}
                        width={220}
                        height={48}
                        className="toolbar-wrapper"
                      >
                        <div className="floating-toolbar" data-pan-stop="true" xmlns="http://www.w3.org/1999/xhtml">
                          <button
                            type="button"
                            className="toolbar-button"
                            disabled={isRoot}
                            onClick={(event) => {
                              event.stopPropagation()
                              removeSelectedBranch()
                            }}
                          >
                            <IconTrash />
                            <span>Supprimer</span>
                          </button>
                        </div>
                      </foreignObject>
                    )}

                    <foreignObject x={-NODE_WIDTH / 2} y={-NODE_HEIGHT / 2} width={NODE_WIDTH} height={NODE_HEIGHT}>
                      <div
                        className={`mindmap-node-card ${isSelected ? 'is-selected' : ''} ${isRoot ? 'is-root' : ''}`}
                        data-pan-stop="true"
                        xmlns="http://www.w3.org/1999/xhtml"
=======

          {nodes
            .filter((node) => node.parentId !== null)
            .map((node) => {
              const parentPos = node.parentId ? positions[node.parentId] : null
              const nodePos = positions[node.id]
              if (!parentPos || !nodePos) return null

              return (
                <line
                  key={`line-${node.id}`}
                  x1={parentPos.x}
                  y1={parentPos.y}
                  x2={nodePos.x}
                  y2={nodePos.y}
                  className="mindmap-connection"
                />
              )
            })}

          {nodes.map((node) => {
            const nodePos = positions[node.id]
            if (!nodePos) return null
            const isSelected = node.id === selectedNode?.id
            const isRoot = node.id === rootNode?.id
            const displayLabel = node.label.trim().length > 0 ? node.label : 'Nommez cette idée'

            return (
              <g
                key={node.id}
                transform={`translate(${nodePos.x}, ${nodePos.y})`}
                className={`mindmap-node ${draggingNodeId === node.id ? 'is-dragging' : ''}`}
                onPointerDown={(event) => handleNodePointerDown(event, node)}
                onPointerMove={handleNodePointerMove}
                onPointerUp={handleNodePointerUp}
                onPointerCancel={handleNodePointerCancel}
                onClick={(event) => {
                  event.stopPropagation()
                  setSelectedId(node.id)
                }}
              >
                {isSelected && (
                  <foreignObject
                    x={-110}
                    y={-NODE_HEIGHT / 2 - 56}
                    width={220}
                    height={48}
                    className="toolbar-wrapper"
                  >
                    <div className="floating-toolbar" xmlns="http://www.w3.org/1999/xhtml">
                      <button
                        type="button"
                        className="toolbar-button"
                        data-no-drag="true"
                        disabled={isRoot}
                        onClick={(event) => {
                          event.stopPropagation()
                          removeSelectedBranch()
                        }}
                      >
                        <IconTrash />
                        <span>Supprimer</span>
                      </button>
                    </div>
                  </foreignObject>
                )}

                <foreignObject x={-NODE_WIDTH / 2} y={-NODE_HEIGHT / 2} width={NODE_WIDTH} height={NODE_HEIGHT}>
                  <div
                    className={`mindmap-node-card ${isSelected ? 'is-selected' : ''} ${isRoot ? 'is-root' : ''}`}
                    xmlns="http://www.w3.org/1999/xhtml"
                  >
                    {isSelected ? (
                      <input
                        className="node-input"
                        data-no-drag="true"
                        autoFocus
                        value={draftLabel}
                        placeholder="Nommez cette idée"
                        onChange={(event) => updateSelectedLabel(event.target.value)}
                        onClick={(event) => event.stopPropagation()}
                        onKeyDown={handleNodeKeyDown}
                      />
                    ) : (
                      <span className={`node-label ${displayLabel === node.label ? '' : 'is-placeholder'}`}>
                        {displayLabel}
                      </span>
                    )}
                  </div>
                </foreignObject>

                {isSelected && (
                  <foreignObject x={NODE_WIDTH / 2 + 12} y={-22} width={44} height={44}>
                    <div className="quick-add" xmlns="http://www.w3.org/1999/xhtml">
                      <button
                        type="button"
                        className="quick-add-button"
                        data-no-drag="true"
                        onClick={(event) => {
                          event.stopPropagation()
                          addChild()
                        }}
>>>>>>> 41b73d88
                      >
                        {isSelected ? (
                          <input
                            className="node-input"
                            autoFocus
                            value={draftLabel}
                            placeholder="Nommez cette idée"
                            onChange={(event) => updateSelectedLabel(event.target.value)}
                            onClick={(event) => event.stopPropagation()}
                            onKeyDown={handleNodeKeyDown}
                          />
                        ) : (
                          <span className={`node-label ${displayLabel === node.label ? '' : 'is-placeholder'}`}>
                            {displayLabel}
                          </span>
                        )}
                      </div>
                    </foreignObject>

                    {isSelected && (
                      <foreignObject x={NODE_WIDTH / 2 + 12} y={-22} width={44} height={44}>
                        <div className="quick-add" data-pan-stop="true" xmlns="http://www.w3.org/1999/xhtml">
                          <button
                            type="button"
                            className="quick-add-button"
                            onClick={(event) => {
                              event.stopPropagation()
                              addChild()
                            }}
                          >
                            <IconPlus />
                          </button>
                        </div>
                      </foreignObject>
                    )}
                  </g>
                )
              })}
            </g>
          </g>
        </svg>

        <div className="canvas-overlay">
          <div className="overlay-panel">
            <label className="grid-toggle">
              <input
                type="checkbox"
                checked={isGridSnappingEnabled}
                onChange={(event) => setIsGridSnappingEnabled(event.target.checked)}
              />
              <span>Aligner sur la grille</span>
            </label>
            <div className="overlay-tip">
              Cliquez sur un nœud pour le sélectionner, glissez-déposez pour le déplacer. Ctrl + Retour arrière pour supprimer.
            </div>
          </div>
        </div>
      </div>
    </div>
  )
}

export default App<|MERGE_RESOLUTION|>--- conflicted
+++ resolved
@@ -119,22 +119,23 @@
   const [isGridSnappingEnabled, setIsGridSnappingEnabled] = useState(false)
   const idCounter = useRef(nextIdFromInitial)
   const svgRef = useRef(null)
-<<<<<<< HEAD
   const panStateRef = useRef({
     isPanning: false,
     pointerId: null,
     last: { x: 0, y: 0 },
     moved: false,
   })
+
   const [viewTransform, setViewTransform] = useState({
     x: 0,
     y: 0,
     scale: 1,
   })
+
   const [isPanning, setIsPanning] = useState(false)
-=======
+
   const dragStateRef = useRef(null)
->>>>>>> 41b73d88
+
 
   const rootNode = useMemo(
     () => nodes.find((node) => node.parentId === null) ?? null,
@@ -520,8 +521,10 @@
 
   return (
     <div className="app">
-<<<<<<< HEAD
-      <div className="canvas-wrapper" onClick={handleCanvasClick}>
+      <div
+        className={`canvas-wrapper ${isGridSnappingEnabled ? 'with-grid' : ''}`}
+        onClick={handleCanvasClick}
+      >
         <svg
           ref={svgRef}
           className={`mindmap-canvas ${isPanning ? 'is-panning' : ''}`}
@@ -533,16 +536,12 @@
           onPointerCancel={handlePointerLeave}
           onWheel={handleWheel}
         >
-=======
-      <div className={`canvas-wrapper ${isGridSnappingEnabled ? 'with-grid' : ''}`} onClick={handleCanvasClick}>
-        <svg ref={svgRef} className="mindmap-canvas" viewBox="-720 -480 1440 960">
->>>>>>> 41b73d88
+
           <defs>
             <filter id="node-shadow" x="-20%" y="-20%" width="140%" height="140%">
               <feDropShadow dx="0" dy="14" stdDeviation="14" floodColor="rgba(15, 23, 42, 0.22)" />
             </filter>
           </defs>
-<<<<<<< HEAD
           <g transform={`translate(${viewTransform.x} ${viewTransform.y})`}>
             <g transform={`scale(${viewTransform.scale})`}>
               {nodes
@@ -575,8 +574,12 @@
                   <g
                     key={node.id}
                     transform={`translate(${nodePos.x}, ${nodePos.y})`}
-                    className="mindmap-node"
+                    className={`mindmap-node ${draggingNodeId === node.id ? 'is-dragging' : ''}`}
                     data-pan-stop="true"
+                    onPointerDown={(event) => handleNodePointerDown(event, node)}
+                    onPointerMove={handleNodePointerMove}
+                    onPointerUp={handleNodePointerUp}
+                    onPointerCancel={handleNodePointerCancel}
                     onClick={(event) => {
                       event.stopPropagation()
                       setSelectedId(node.id)
@@ -594,6 +597,7 @@
                           <button
                             type="button"
                             className="toolbar-button"
+                            data-no-drag="true"
                             disabled={isRoot}
                             onClick={(event) => {
                               event.stopPropagation()
@@ -607,115 +611,59 @@
                       </foreignObject>
                     )}
 
-                    <foreignObject x={-NODE_WIDTH / 2} y={-NODE_HEIGHT / 2} width={NODE_WIDTH} height={NODE_HEIGHT}>
+                    <foreignObject
+                      x={-NODE_WIDTH / 2}
+                      y={-NODE_HEIGHT / 2}
+                      width={NODE_WIDTH}
+                      height={NODE_HEIGHT}
+                    >
                       <div
                         className={`mindmap-node-card ${isSelected ? 'is-selected' : ''} ${isRoot ? 'is-root' : ''}`}
                         data-pan-stop="true"
                         xmlns="http://www.w3.org/1999/xhtml"
-=======
-
-          {nodes
-            .filter((node) => node.parentId !== null)
-            .map((node) => {
-              const parentPos = node.parentId ? positions[node.parentId] : null
-              const nodePos = positions[node.id]
-              if (!parentPos || !nodePos) return null
-
-              return (
-                <line
-                  key={`line-${node.id}`}
-                  x1={parentPos.x}
-                  y1={parentPos.y}
-                  x2={nodePos.x}
-                  y2={nodePos.y}
-                  className="mindmap-connection"
-                />
-              )
-            })}
-
-          {nodes.map((node) => {
-            const nodePos = positions[node.id]
-            if (!nodePos) return null
-            const isSelected = node.id === selectedNode?.id
-            const isRoot = node.id === rootNode?.id
-            const displayLabel = node.label.trim().length > 0 ? node.label : 'Nommez cette idée'
-
-            return (
-              <g
-                key={node.id}
-                transform={`translate(${nodePos.x}, ${nodePos.y})`}
-                className={`mindmap-node ${draggingNodeId === node.id ? 'is-dragging' : ''}`}
-                onPointerDown={(event) => handleNodePointerDown(event, node)}
-                onPointerMove={handleNodePointerMove}
-                onPointerUp={handleNodePointerUp}
-                onPointerCancel={handleNodePointerCancel}
-                onClick={(event) => {
-                  event.stopPropagation()
-                  setSelectedId(node.id)
-                }}
-              >
-                {isSelected && (
-                  <foreignObject
-                    x={-110}
-                    y={-NODE_HEIGHT / 2 - 56}
-                    width={220}
-                    height={48}
-                    className="toolbar-wrapper"
-                  >
-                    <div className="floating-toolbar" xmlns="http://www.w3.org/1999/xhtml">
-                      <button
-                        type="button"
-                        className="toolbar-button"
-                        data-no-drag="true"
-                        disabled={isRoot}
-                        onClick={(event) => {
-                          event.stopPropagation()
-                          removeSelectedBranch()
-                        }}
                       >
-                        <IconTrash />
-                        <span>Supprimer</span>
-                      </button>
-                    </div>
-                  </foreignObject>
-                )}
-
-                <foreignObject x={-NODE_WIDTH / 2} y={-NODE_HEIGHT / 2} width={NODE_WIDTH} height={NODE_HEIGHT}>
-                  <div
-                    className={`mindmap-node-card ${isSelected ? 'is-selected' : ''} ${isRoot ? 'is-root' : ''}`}
-                    xmlns="http://www.w3.org/1999/xhtml"
-                  >
-                    {isSelected ? (
-                      <input
-                        className="node-input"
-                        data-no-drag="true"
-                        autoFocus
-                        value={draftLabel}
-                        placeholder="Nommez cette idée"
-                        onChange={(event) => updateSelectedLabel(event.target.value)}
-                        onClick={(event) => event.stopPropagation()}
-                        onKeyDown={handleNodeKeyDown}
-                      />
-                    ) : (
-                      <span className={`node-label ${displayLabel === node.label ? '' : 'is-placeholder'}`}>
-                        {displayLabel}
-                      </span>
+                        {isSelected ? (
+                          <input
+                            className="node-input"
+                            data-no-drag="true"
+                            autoFocus
+                            value={draftLabel}
+                            placeholder="Nommez cette idée"
+                            onChange={(event) => updateSelectedLabel(event.target.value)}
+                            onClick={(event) => event.stopPropagation()}
+                            onKeyDown={handleNodeKeyDown}
+                          />
+                        ) : (
+                          <span className={`node-label ${displayLabel === node.label ? '' : 'is-placeholder'}`}>
+                            {displayLabel}
+                          </span>
+                        )}
+                      </div>
+                    </foreignObject>
+
+                    {isSelected && (
+                      <foreignObject x={NODE_WIDTH / 2 + 12} y={-22} width={44} height={44}>
+                        <div className="quick-add" xmlns="http://www.w3.org/1999/xhtml">
+                          <button
+                            type="button"
+                            className="quick-add-button"
+                            data-no-drag="true"
+                            onClick={(event) => {
+                              event.stopPropagation()
+                              addChild()
+                            }}
+                          >
+                            +
+                          </button>
+                        </div>
+                      </foreignObject>
                     )}
-                  </div>
-                </foreignObject>
-
-                {isSelected && (
-                  <foreignObject x={NODE_WIDTH / 2 + 12} y={-22} width={44} height={44}>
-                    <div className="quick-add" xmlns="http://www.w3.org/1999/xhtml">
-                      <button
-                        type="button"
-                        className="quick-add-button"
-                        data-no-drag="true"
-                        onClick={(event) => {
-                          event.stopPropagation()
-                          addChild()
-                        }}
->>>>>>> 41b73d88
+                  </g>
+                )
+              })}
+            </g>
+          </g>
+
                       >
                         {isSelected ? (
                           <input

--- conflicted
+++ resolved
@@ -78,12 +78,8 @@
   line-height: 1.3;
   border: 5px solid #000;
   box-shadow: 0 20px 45px rgba(15, 23, 42, 0.18);
-<<<<<<< HEAD
   transition: border 0.2s ease, box-shadow 0.2s ease, transform 0.2s ease, width 0.18s ease, height 0.18s ease;
   filter: url(#node-shadow);
-=======
-  transition: border 0.2s ease, box-shadow 0.2s ease, transform 0.2s ease;
->>>>>>> 999ae1fc
 }
 
 .mindmap-node-card.is-selected {
